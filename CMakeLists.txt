#
# Copyright (c) 2019 Vinnie Falco (vinnie.falco@gmail.com)
#
# Distributed under the Boost Software License, Version 1.0. (See accompanying
# file LICENSE_1_0.txt or copy at http://www.boost.org/LICENSE_1_0.txt)
#
# Official repository: https://github.com/vinniefalco/json
#

cmake_minimum_required(VERSION 3.5...3.16)

include(cmake/HunterGate.cmake)
HunterGate(
        URL "https://github.com/cpp-pm/hunter/archive/v0.23.253.tar.gz"
        SHA1 "88ea6d37c897a81a080eb9ae0f69d7807bbb3c73"
)

set(BOOST_JSON_VERSION 1)
if(BOOST_SUPERPROJECT_VERSION)
    set(BOOST_JSON_VERSION ${BOOST_SUPERPROJECT_VERSION})
endif()

project(boost_json VERSION "${BOOST_JSON_VERSION}" LANGUAGES CXX)
<<<<<<< HEAD
option(BOOST_JSON_STANDALONE "Build boost::json as a static standalone library" FALSE)
option(BOOST_JSON_ALLOW_TESTS "Allow the tests, examples and benchmarks to be built" ON)
=======

option(BOOST_JSON_STANDALONE "Build boost::json as a standalone library" ON)
option(BOOST_JSON_BUILD_TESTS "Build boost::json tests" OFF)
option(BOOST_JSON_BUILD_EXAMPLES "Build boost::json examples" OFF)
option(BOOST_JSON_BUILD_BENCHMARKS "Build boost::json benchmarks" OFF)
>>>>>>> 92c4f76d

file(GLOB_RECURSE BOOST_JSON_HEADERS $<$<VERSION_GREATER_EQUAL:${CMAKE_VERSION},3.12>:CONFIGURE_DEPENDS>
    include/boost/*.hpp
    include/boost/*.ipp
    include/boost/*.natvis
)

set(BOOST_JSON_SOURCES
    ${CMAKE_CURRENT_SOURCE_DIR}/src/src.cpp
)

set_property(GLOBAL PROPERTY USE_FOLDERS ON)

source_group(TREE ${CMAKE_CURRENT_SOURCE_DIR}/include/boost PREFIX "" FILES ${BOOST_JSON_HEADERS})
source_group(TREE ${CMAKE_CURRENT_SOURCE_DIR}/src PREFIX "" FILES ${BOOST_JSON_SOURCES})

# TODO: For Boost superproject, do we want to support header-only mode?
#       Then, this needs to read `add_library(boost_json INTERFACE)`
#       and related settings need to be INTERFACE-ed as well.
add_library(boost_json ${BOOST_JSON_HEADERS} ${BOOST_JSON_SOURCES})
add_library(Boost::json ALIAS boost_json)

target_compile_features(boost_json PUBLIC cxx_constexpr)

# TODO: For Boost superproject, this may need to be INTERFACE setting.
target_include_directories(boost_json
    PUBLIC
        "$<BUILD_INTERFACE:${CMAKE_CURRENT_SOURCE_DIR}/include>"
        "$<INSTALL_INTERFACE:include>"
)

target_compile_definitions(boost_json PUBLIC BOOST_JSON_NO_LIB=1)

if(BUILD_SHARED_LIBS)
    target_compile_definitions(boost_json PUBLIC BOOST_JSON_DYN_LINK=1)
else()
    target_compile_definitions(boost_json PUBLIC BOOST_JSON_STATIC_LINK=1)
endif()

if(BOOST_JSON_STANDALONE)
    #
    # Building out of Boost superproject tree, without Boost as dependency.
    # e.g. for packaging or added with add_subdirectory.
    #
<<<<<<< HEAD
    if(${CMAKE_VERSION} VERSION_LESS 3.16)
        message(FATAL_ERROR "Boost.JSON development requires CMake 3.16 or newer.")
    endif()

    if(BOOST_JSON_BOOST_BUILD_TREE)
        get_filename_component(BOOST_ROOT ../.. ABSOLUTE)
        target_include_directories(${BOOST_JSON_TARGET} PUBLIC ${BOOST_ROOT})
        target_link_directories(${BOOST_JSON_TARGET} PUBLIC ${BOOST_ROOT}/stage/lib)
    else()
        hunter_add_package(Boost COMPONENTS system)
        find_package(Boost REQUIRED COMPONENTS system)
        target_link_libraries(${BOOST_JSON_TARGET} PUBLIC Boost::system)
        include(cmake/make_cmake_installer.cmake)
        make_cmake_installer()
    endif()
=======
    target_compile_definitions(boost_json PUBLIC BOOST_JSON_STANDALONE)
    target_compile_features(boost_json PUBLIC cxx_std_17)
>>>>>>> 92c4f76d

elseif(BOOST_SUPERPROJECT_VERSION)
    #
    # Building as part of Boost superproject tree, with Boost as dependency.
    #
    # TODO: This CMake support for Boost.Json is currently experimental.
    #       This needs to be reviewed, tested
    target_link_libraries(boost_json
        PUBLIC
            Boost::assert
            Boost::config
            Boost::container
            Boost::core
            Boost::exception
            Boost::system
            Boost::utility
    )

    include(BoostInstall)
    boost_install(TARGETS boost_json HEADER_DIRECTORY include/)

elseif(BOOST_JSON_IN_BOOST_TREE)
    #
    # Building inside Boost tree, out of Boost superproject tree, with Boost as dependency.
    # e.g. on Travis or other CI, or when producing Visual Studio Solution and Projects.
    #
    get_filename_component(BOOST_ROOT ../.. ABSOLUTE)
    target_include_directories(boost_json PUBLIC ${BOOST_ROOT})
    target_link_directories(boost_json PUBLIC ${BOOST_ROOT}/stage/lib)

else()
    #
    # Building out of Boost tree, out of Boost superproject tree, with Boost as dependency.
    # e.g. for packaging or added with add_subdirectory.
    #
<<<<<<< HEAD
    hunter_add_package(Boost COMPONENTS system)
    find_package(Boost COMPONENTS system)
    target_link_libraries(${BOOST_JSON_TARGET}
=======
    find_package(Boost REQUIRED COMPONENTS container system)
    target_link_libraries(boost_json
>>>>>>> 92c4f76d
        PUBLIC
            Boost::container
            Boost::system
    )
endif()

<<<<<<< HEAD
if(BOOST_JSON_ALLOW_TESTS)
    if (BUILD_TESTING)
        add_subdirectory(test)
    endif()

    if (BUILD_TESTING AND NOT BOOST_SUPERPROJECT_VERSION)
            add_subdirectory(bench)
            add_subdirectory(example)
    endif ()
=======
if(CMAKE_SOURCE_DIR STREQUAL CMAKE_CURRENT_SOURCE_DIR AND NOT BOOST_JSON_IN_BOOST_TREE)
    set_target_properties(boost_json PROPERTIES EXPORT_NAME json)
    install(TARGETS boost_json EXPORT boost_json_targets)

    install(EXPORT boost_json_targets
        FILE boost_json-targets.cmake
        NAMESPACE Boost::
        DESTINATION lib/cmake/boost_json
    )

    include(CMakePackageConfigHelpers)

    configure_package_config_file(cmake/config.cmake.in
        ${CMAKE_CURRENT_BINARY_DIR}/boost_json-config.cmake
        INSTALL_DESTINATION lib/cmake/boost_json
    )

    write_basic_package_version_file(${CMAKE_CURRENT_BINARY_DIR}/boost_json-config-version.cmake
        VERSION ${PROJECT_VERSION} COMPATIBILITY SameMajorVersion
    )

    install(FILES
        ${CMAKE_CURRENT_BINARY_DIR}/boost_json-config.cmake
        ${CMAKE_CURRENT_BINARY_DIR}/boost_json-config-version.cmake
        DESTINATION lib/cmake/boost_json
    )

    install(DIRECTORY include/ DESTINATION include)
endif()

if(BOOST_JSON_BUILD_TESTS)
    include(CTest)
    add_subdirectory(test)
endif()

if(BOOST_JSON_BUILD_EXAMPLES AND NOT BOOST_SUPERPROJECT_VERSION)
    add_subdirectory(example)
endif()

if(BOOST_JSON_BUILD_BENCHMARKS AND NOT BOOST_SUPERPROJECT_VERSION)
    add_subdirectory(bench)
>>>>>>> 92c4f76d
endif()<|MERGE_RESOLUTION|>--- conflicted
+++ resolved
@@ -21,16 +21,11 @@
 endif()
 
 project(boost_json VERSION "${BOOST_JSON_VERSION}" LANGUAGES CXX)
-<<<<<<< HEAD
-option(BOOST_JSON_STANDALONE "Build boost::json as a static standalone library" FALSE)
-option(BOOST_JSON_ALLOW_TESTS "Allow the tests, examples and benchmarks to be built" ON)
-=======
 
 option(BOOST_JSON_STANDALONE "Build boost::json as a standalone library" ON)
 option(BOOST_JSON_BUILD_TESTS "Build boost::json tests" OFF)
 option(BOOST_JSON_BUILD_EXAMPLES "Build boost::json examples" OFF)
 option(BOOST_JSON_BUILD_BENCHMARKS "Build boost::json benchmarks" OFF)
->>>>>>> 92c4f76d
 
 file(GLOB_RECURSE BOOST_JSON_HEADERS $<$<VERSION_GREATER_EQUAL:${CMAKE_VERSION},3.12>:CONFIGURE_DEPENDS>
     include/boost/*.hpp
@@ -75,26 +70,8 @@
     # Building out of Boost superproject tree, without Boost as dependency.
     # e.g. for packaging or added with add_subdirectory.
     #
-<<<<<<< HEAD
-    if(${CMAKE_VERSION} VERSION_LESS 3.16)
-        message(FATAL_ERROR "Boost.JSON development requires CMake 3.16 or newer.")
-    endif()
-
-    if(BOOST_JSON_BOOST_BUILD_TREE)
-        get_filename_component(BOOST_ROOT ../.. ABSOLUTE)
-        target_include_directories(${BOOST_JSON_TARGET} PUBLIC ${BOOST_ROOT})
-        target_link_directories(${BOOST_JSON_TARGET} PUBLIC ${BOOST_ROOT}/stage/lib)
-    else()
-        hunter_add_package(Boost COMPONENTS system)
-        find_package(Boost REQUIRED COMPONENTS system)
-        target_link_libraries(${BOOST_JSON_TARGET} PUBLIC Boost::system)
-        include(cmake/make_cmake_installer.cmake)
-        make_cmake_installer()
-    endif()
-=======
     target_compile_definitions(boost_json PUBLIC BOOST_JSON_STANDALONE)
     target_compile_features(boost_json PUBLIC cxx_std_17)
->>>>>>> 92c4f76d
 
 elseif(BOOST_SUPERPROJECT_VERSION)
     #
@@ -130,31 +107,14 @@
     # Building out of Boost tree, out of Boost superproject tree, with Boost as dependency.
     # e.g. for packaging or added with add_subdirectory.
     #
-<<<<<<< HEAD
     hunter_add_package(Boost COMPONENTS system)
-    find_package(Boost COMPONENTS system)
-    target_link_libraries(${BOOST_JSON_TARGET}
-=======
-    find_package(Boost REQUIRED COMPONENTS container system)
+    find_package(Boost REQUIRED COMPONENTS system)
     target_link_libraries(boost_json
->>>>>>> 92c4f76d
         PUBLIC
-            Boost::container
             Boost::system
     )
 endif()
 
-<<<<<<< HEAD
-if(BOOST_JSON_ALLOW_TESTS)
-    if (BUILD_TESTING)
-        add_subdirectory(test)
-    endif()
-
-    if (BUILD_TESTING AND NOT BOOST_SUPERPROJECT_VERSION)
-            add_subdirectory(bench)
-            add_subdirectory(example)
-    endif ()
-=======
 if(CMAKE_SOURCE_DIR STREQUAL CMAKE_CURRENT_SOURCE_DIR AND NOT BOOST_JSON_IN_BOOST_TREE)
     set_target_properties(boost_json PROPERTIES EXPORT_NAME json)
     install(TARGETS boost_json EXPORT boost_json_targets)
@@ -196,5 +156,4 @@
 
 if(BOOST_JSON_BUILD_BENCHMARKS AND NOT BOOST_SUPERPROJECT_VERSION)
     add_subdirectory(bench)
->>>>>>> 92c4f76d
 endif()